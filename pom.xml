--- conflicted
+++ resolved
@@ -33,13 +33,9 @@
         <!-- Remove when a new parent version with MTF is available -->
         <munit.input.directory>src/test/munit</munit.input.directory>
         <munit.output.directory>${basedir}/target/test-mule/munit</munit.output.directory>
-<<<<<<< HEAD
+
         <munit.extensions.maven.plugin.version>1.1.0</munit.extensions.maven.plugin.version>
-        <munit.version>2.3.1</munit.version>
-=======
-        <munit.extensions.maven.plugin.version>1.0.0</munit.extensions.maven.plugin.version>
         <munit.version>2.3.2</munit.version>
->>>>>>> 32dac5b0
         <mtf.tools.version>1.0.0</mtf.tools.version>
         <mavenResources.version>3.2.0</mavenResources.version>
 
